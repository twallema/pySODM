--- conflicted
+++ resolved
@@ -57,11 +57,7 @@
 ##############
 
 alpha = 0.03 # Overdispersion of data
-<<<<<<< HEAD
-N = 50 # Repeated simulations
-=======
 N = 10 # Repeated simulations
->>>>>>> 3f177e16
 start_calibration = start_date 
 end_calibration = pd.Timestamp('2018-03-01')
 identifier = 'twallema_2017-03-01'
